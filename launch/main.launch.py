--- conflicted
+++ resolved
@@ -97,13 +97,8 @@
             # robot_state_publisher_node,
             # INTERFACES
             # rosbridge_server,
-<<<<<<< HEAD
-            unity_endpoint,
-            # swiftnav_interface,
-=======
             # unity_endpoint,
             swiftnav_interface,
->>>>>>> b9969d4c
             # PERCEPTION
             # PLANNING
             fix_to_transform_node,
