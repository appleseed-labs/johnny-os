# -----------------------------------------------------------------------------
# Description: Converts a NavSatFix and Imu message to a transform and odometry message.
# Author: Will Heitman
# (c) 2025 Appleseed Labs. CMU Robotics Institute
# -----------------------------------------------------------------------------

import numpy as np
import math
import rclpy
from rclpy.node import Node, ParameterDescriptor, ParameterType
from tf2_ros import TransformBroadcaster
from scipy.spatial.transform import Rotation as R
import utm

# Messages
<<<<<<< HEAD
from geometry_msgs.msg import TransformStamped
from gps_msgs.msg import GPSFix
from nav_msgs.msg import Odometry
from sensor_msgs.msg import NavSatFix, Imu
from std_msgs.msg import Header, Float32
=======
from geometry_msgs.msg import TransformStamped, Quaternion
from nav_msgs.msg import Odometry
from sensor_msgs.msg import NavSatFix, Imu
from std_msgs.msg import Header, Bool
from gps_msgs.msg import GPSFix
>>>>>>> e9a6a019


class FixToTransformNode(Node):
    """
    Converts a NavSatFix and Imu message to a transform and odometry message.
    """

    def __init__(self):
        super().__init__("fix_to_transform_node")

        self.setUpParameters()

        self.create_subscription(NavSatFix, "/gnss/fix", self.fixCb, 1)  # For position
        # self.create_subscription(
        #     GPSFix, "/gpsfix", self.gps_callback, 1
        # )  # For position
        self.create_subscription(Imu, "/imu", self.imuCb, 1)  # For orientation
        self.mc_subscription = self.create_subscription(
            Bool, "/controller_signal", self.mc_callback, 10
        )  # For the signal to reset the origin of the robot

        self.odom_pub = self.create_publisher(Odometry, "/gnss/odom", 1)

        self.create_subscription(GPSFix, "/gps/gpsfix", self.swiftFixCb, 1)

        # Broadcast a map -> base_link transform
        self.tf_broadcaster = TransformBroadcaster(self)

        self.yaw_enu = None

        # Calculate our map origin
        lat0, lon0, alt0 = self.get_parameter("map_origin_lat_lon_alt_degrees").value
        self.origin_utm_x, self.origin_utm_y, _, __ = utm.from_latlon(lat0, lon0)
        self.origin_z = alt0

        # NOTE: Rohan fix
        self.origin_utm_robot_x = None
        self.origin_utm_robot_y = None

    def mc_callback(self, msg: Bool):
        """Gets the signal to reset the origin of the robot"""
        if msg.data:
            self.origin_utm_robot_x = None
            self.origin_utm_robot_y = None

    def imuCb(self, msg: Imu):
        # Check for valid quaternion
        if (
            msg.orientation.x == 0
            and msg.orientation.y == 0
            and msg.orientation.z == 0
            and msg.orientation.w == 0
        ):
            return

        # Convert quaternion to yaw using SciPy
        q = msg.orientation
        r = R.from_quat([q.x, q.y, q.z, q.w])
        self.yaw_enu = r.as_euler("xyz")[2] + math.pi / 2

        if (self.yaw_enu) > 2 * math.pi:
            self.yaw_enu -= 2 * math.pi
        if (self.yaw_enu) < 0:
            self.yaw_enu += 2 * math.pi

        print(self.yaw_enu)

    def swiftFixCb(self, swift_msg: GPSFix):
        # publish as Odometry message

        odom_msg = Odometry()
        odom_msg.header.stamp = self.get_clock().now().to_msg()
        odom_msg.header.frame_id = "map"
        odom_msg.child_frame_id = "base_link"

        ego_utm_x, ego_utm_y, _, __ = utm.from_latlon(
            swift_msg.latitude, swift_msg.longitude
        )

        ego_x = ego_utm_x - self.origin_utm_x
        ego_y = ego_utm_y - self.origin_utm_y

        odom_msg.pose.pose.position.x = ego_x
        odom_msg.pose.pose.position.y = ego_y
        odom_msg.pose.pose.position.z = swift_msg.altitude

        # This calculates the orientation for the entire robot.
        # Yes, this assumes that we're on a flat plane.
        yaw = self.trueTrackToEnuRads(swift_msg.track)
        q = R.from_euler("xyz", [0.0, 0.0, yaw]).as_quat()

        odom_msg.pose.pose.orientation.x = q[0]
        odom_msg.pose.pose.orientation.y = q[1]
        odom_msg.pose.pose.orientation.z = q[2]
        odom_msg.pose.pose.orientation.w = q[3]

        t = TransformStamped()
        t.transform.translation.x = ego_x
        t.transform.translation.y = ego_y
        t.transform.translation.z = swift_msg.altitude
        t.transform.rotation = odom_msg.pose.pose.orientation
        t.header = odom_msg.header
        t.child_frame_id = odom_msg.child_frame_id
        self.tf_broadcaster.sendTransform(t)

        self.odom_pub.publish(odom_msg)
        self.yaw_pub.publish(Float32(data=yaw))

    def fixCb(self, msg: NavSatFix):
        # Convert to UTM
        utm_x, utm_y, _, __ = utm.from_latlon(msg.latitude, msg.longitude)
        # NOTE: Rohan fix (Get the initial origin of the robot)
        if self.origin_utm_robot_x is None and self.origin_utm_robot_y is None:
            self.origin_utm_robot_x = utm_x
            self.origin_utm_robot_y = utm_y

            # Publish the robot_origin transform message
            self.publish_transform(
                self.tf_broadcaster, utm_x, utm_y, 0.0, "robot_origin"
            )

            # self.get_logger().info(f"{msg.latitude}, {msg.longitude}")
            self.get_logger().info(f"We got origin: {utm_x}, {utm_y}")

        # Publish the robot's current loc relative to where it started out at
        x_loc_rob = utm_x - self.origin_utm_robot_x
        y_loc_rob = utm_y - self.origin_utm_robot_y
        # Publish the robot transform message
        self.publish_transform(
            self.tf_broadcaster, x_loc_rob, y_loc_rob, 0.0, "robot_position"
        )

        # Calculate the position relative to the map origin
        x = utm_x - self.origin_utm_x
        y = utm_y - self.origin_utm_y

        # Create a transform message
        t = TransformStamped()
        t.header = self.getHeader()
        t.child_frame_id = "base_link"
        t.transform.translation.x = x
        t.transform.translation.y = y
<<<<<<< HEAD
        # t.transform.translation.z = msg.altitude - self.origin_z

        # Here we use the planar assumption, that z is zero. Big assumption,
        # but it simplifies things greatly!
=======

        # NOTE: We assume that z is zero, which makes downstream algorithms much easier
        # This is an okay assumption for a UGV when considering global features.
        # We can leverage local height data when processing relative sensor data, e.g.
        # lidar, camera, etc. WSH.
        # t.transform.translation.z = msg.altitude - self.origin_z
>>>>>>> e9a6a019
        t.transform.translation.z = 0.0

        # Set the orientation (yaw) from the IMU data
        if self.yaw_enu is not None:
            q = R.from_euler("z", self.yaw_enu, degrees=False).as_quat()
            t.transform.rotation.x = q[0]
            t.transform.rotation.y = q[1]
            t.transform.rotation.z = q[2]
            t.transform.rotation.w = q[3]

            # Publish the transform
            self.tf_broadcaster.sendTransform(t)

        # Create and publish the odometry message
        odom = Odometry()
        odom.header = self.getHeader()
        odom.child_frame_id = "base_link"
        odom.pose.pose.position.x = x
        odom.pose.pose.position.y = y
        odom.pose.pose.position.z = msg.altitude - self.origin_z
        odom.pose.pose.orientation = t.transform.rotation
        self.odom_pub.publish(odom)

    def gps_callback(self, msg: GPSFix):
        """Callback for SwiftnavROS2 to get GPSFix and convert it to odometry message

        Args:
            msg (GPSFix): _description_
        """
        if msg.status.status < 0:
            self.get_logger().warn("No valid GPS fix")
            return

        # Convert lat/lon to local x/y in meters
        utm_x, utm_y, _, __ = utm.from_latlon(
            msg.latitude, msg.longitude, 17, None, True
        )
        # utm_x = msg.latitude
        # utm_y = msg.longitude
        # NOTE: Rohan fix (Get the initial origin of the robot)
        if self.origin_utm_robot_x is None and self.origin_utm_robot_x is None:
            self.origin_utm_robot_x = utm_x
            self.origin_utm_robot_x = utm_y

            # Publish the robot_origin transform message
            self.publish_transform(
                self.tf_broadcaster, utm_x, utm_y, 0.0, "robot_origin"
            )

            # self.get_logger().info(f"{msg.latitude}, {msg.longitude}")
            self.get_logger().info(f"We got origin: {utm_x}, {utm_y}")

        local_x = utm_x - self.origin_utm_x
        local_y = utm_y - self.origin_utm_y

        # Convert track (degrees from north) to yaw in radians
        yaw_deg = msg.track
        self.yaw_enu = math.radians(yaw_deg)

        quat = R.from_euler("z", self.yaw_enu, degrees=False).as_quat()

        # Create Odom message
        odom_msg = Odometry()
        odom_msg.header = self.getHeader()
        odom_msg.child_frame_id = "base_link"

        odom_msg.pose.pose.position.x = local_x
        odom_msg.pose.pose.position.y = local_y
        odom_msg.pose.pose.position.z = msg.altitude
        odom_msg.pose.pose.orientation = Quaternion(
            x=quat[0], y=quat[1], z=quat[2], w=quat[3]
        )

        self.odom_pub.publish(odom_msg)
        self.get_logger().info(
            f"Published Odom: x={local_x:.12f}, y={local_y:.12f}, yaw={yaw_deg:.2f}°"
        )

    def publish_transform(self, tf_broadcaster, x, y, z, child_frame):
        """Publishes a transform via tf_broadcaster"""
        t = TransformStamped()
        t.header = self.getHeader()
        t.child_frame_id = child_frame

        # Set translation
        t.transform.translation.x = x
        t.transform.translation.y = y
        t.transform.translation.z = z
        try:
            # Convert Euler angles to quaternion
            if self.yaw_enu is not None:
                q = R.from_euler("z", self.yaw_enu, degrees=False).as_quat()
                t.transform.rotation.x = q[0]
                t.transform.rotation.y = q[1]
                t.transform.rotation.z = q[2]
                t.transform.rotation.w = q[3]
            else:
                # Publish a 0 for the yaw then
                t.transform.rotation.x = 0.0
                t.transform.rotation.y = 0.0
                t.transform.rotation.z = 0.0
                t.transform.rotation.w = 0.0
            # Broadcast the transform
            tf_broadcaster.sendTransform(t)
        except:
            self.get_logger().warn(f"Could not publish the transform for {child_frame}")

    def getHeader(self):
        msg = Header()
        msg.frame_id = "map"  # routes are in the map frame
        msg.stamp = self.get_clock().now().to_msg()
        return msg

    def setUpParameters(self):
        param_desc = ParameterDescriptor()
        param_desc.type = ParameterType.PARAMETER_DOUBLE_ARRAY
        self.declare_parameter(
            "map_origin_lat_lon_alt_degrees",
            [40.4431653, -79.9402844, 288.0961589],
        )


def main(args=None):
    rclpy.init(args=args)

    node = FixToTransformNode()

    rclpy.spin(node)

    # Destroy the node explicitly
    node.destroy_node()

    rclpy.shutdown()


if __name__ == "__main__":
    main()<|MERGE_RESOLUTION|>--- conflicted
+++ resolved
@@ -13,19 +13,11 @@
 import utm
 
 # Messages
-<<<<<<< HEAD
 from geometry_msgs.msg import TransformStamped
 from gps_msgs.msg import GPSFix
 from nav_msgs.msg import Odometry
 from sensor_msgs.msg import NavSatFix, Imu
 from std_msgs.msg import Header, Float32
-=======
-from geometry_msgs.msg import TransformStamped, Quaternion
-from nav_msgs.msg import Odometry
-from sensor_msgs.msg import NavSatFix, Imu
-from std_msgs.msg import Header, Bool
-from gps_msgs.msg import GPSFix
->>>>>>> e9a6a019
 
 
 class FixToTransformNode(Node):
@@ -43,9 +35,6 @@
         #     GPSFix, "/gpsfix", self.gps_callback, 1
         # )  # For position
         self.create_subscription(Imu, "/imu", self.imuCb, 1)  # For orientation
-        self.mc_subscription = self.create_subscription(
-            Bool, "/controller_signal", self.mc_callback, 10
-        )  # For the signal to reset the origin of the robot
 
         self.odom_pub = self.create_publisher(Odometry, "/gnss/odom", 1)
 
@@ -64,12 +53,6 @@
         # NOTE: Rohan fix
         self.origin_utm_robot_x = None
         self.origin_utm_robot_y = None
-
-    def mc_callback(self, msg: Bool):
-        """Gets the signal to reset the origin of the robot"""
-        if msg.data:
-            self.origin_utm_robot_x = None
-            self.origin_utm_robot_y = None
 
     def imuCb(self, msg: Imu):
         # Check for valid quaternion
@@ -168,19 +151,12 @@
         t.child_frame_id = "base_link"
         t.transform.translation.x = x
         t.transform.translation.y = y
-<<<<<<< HEAD
-        # t.transform.translation.z = msg.altitude - self.origin_z
-
-        # Here we use the planar assumption, that z is zero. Big assumption,
-        # but it simplifies things greatly!
-=======
 
         # NOTE: We assume that z is zero, which makes downstream algorithms much easier
         # This is an okay assumption for a UGV when considering global features.
         # We can leverage local height data when processing relative sensor data, e.g.
         # lidar, camera, etc. WSH.
         # t.transform.translation.z = msg.altitude - self.origin_z
->>>>>>> e9a6a019
         t.transform.translation.z = 0.0
 
         # Set the orientation (yaw) from the IMU data
@@ -204,60 +180,60 @@
         odom.pose.pose.orientation = t.transform.rotation
         self.odom_pub.publish(odom)
 
-    def gps_callback(self, msg: GPSFix):
-        """Callback for SwiftnavROS2 to get GPSFix and convert it to odometry message
-
-        Args:
-            msg (GPSFix): _description_
-        """
-        if msg.status.status < 0:
-            self.get_logger().warn("No valid GPS fix")
-            return
-
-        # Convert lat/lon to local x/y in meters
-        utm_x, utm_y, _, __ = utm.from_latlon(
-            msg.latitude, msg.longitude, 17, None, True
-        )
-        # utm_x = msg.latitude
-        # utm_y = msg.longitude
-        # NOTE: Rohan fix (Get the initial origin of the robot)
-        if self.origin_utm_robot_x is None and self.origin_utm_robot_x is None:
-            self.origin_utm_robot_x = utm_x
-            self.origin_utm_robot_x = utm_y
-
-            # Publish the robot_origin transform message
-            self.publish_transform(
-                self.tf_broadcaster, utm_x, utm_y, 0.0, "robot_origin"
-            )
-
-            # self.get_logger().info(f"{msg.latitude}, {msg.longitude}")
-            self.get_logger().info(f"We got origin: {utm_x}, {utm_y}")
-
-        local_x = utm_x - self.origin_utm_x
-        local_y = utm_y - self.origin_utm_y
-
-        # Convert track (degrees from north) to yaw in radians
-        yaw_deg = msg.track
-        self.yaw_enu = math.radians(yaw_deg)
-
-        quat = R.from_euler("z", self.yaw_enu, degrees=False).as_quat()
-
-        # Create Odom message
-        odom_msg = Odometry()
-        odom_msg.header = self.getHeader()
-        odom_msg.child_frame_id = "base_link"
-
-        odom_msg.pose.pose.position.x = local_x
-        odom_msg.pose.pose.position.y = local_y
-        odom_msg.pose.pose.position.z = msg.altitude
-        odom_msg.pose.pose.orientation = Quaternion(
-            x=quat[0], y=quat[1], z=quat[2], w=quat[3]
-        )
-
-        self.odom_pub.publish(odom_msg)
-        self.get_logger().info(
-            f"Published Odom: x={local_x:.12f}, y={local_y:.12f}, yaw={yaw_deg:.2f}°"
-        )
+    # def gps_callback(self, msg: GPSFix):
+    #     """Callback for SwiftnavROS2 to get GPSFix and convert it to odometry message
+
+    #     Args:
+    #         msg (GPSFix): _description_
+    #     """
+    #     if msg.status.status < 0:
+    #         self.get_logger().warn("No valid GPS fix")
+    #         return
+
+    #     # Convert lat/lon to local x/y in meters
+    #     utm_x, utm_y, _, __ = utm.from_latlon(
+    #         msg.latitude, msg.longitude, 17, None, True
+    #     )
+    #     # utm_x = msg.latitude
+    #     # utm_y = msg.longitude
+    #     # NOTE: Rohan fix (Get the initial origin of the robot)
+    #     if self.origin_utm_robot_x is None and self.origin_utm_robot_x is None:
+    #         self.origin_utm_robot_x = utm_x
+    #         self.origin_utm_robot_x = utm_y
+
+    #         # Publish the robot_origin transform message
+    #         self.publish_transform(
+    #             self.tf_broadcaster, utm_x, utm_y, 0.0, "robot_origin"
+    #         )
+
+    #         # self.get_logger().info(f"{msg.latitude}, {msg.longitude}")
+    #         self.get_logger().info(f"We got origin: {utm_x}, {utm_y}")
+
+    #     local_x = utm_x - self.origin_utm_x
+    #     local_y = utm_y - self.origin_utm_y
+
+    #     # Convert track (degrees from north) to yaw in radians
+    #     yaw_deg = msg.track
+    #     self.yaw_enu = math.radians(yaw_deg)
+
+    #     quat = R.from_euler("z", self.yaw_enu, degrees=False).as_quat()
+
+    #     # Create Odom message
+    #     odom_msg = Odometry()
+    #     odom_msg.header = self.getHeader()
+    #     odom_msg.child_frame_id = "base_link"
+
+    #     odom_msg.pose.pose.position.x = local_x
+    #     odom_msg.pose.pose.position.y = local_y
+    #     odom_msg.pose.pose.position.z = msg.altitude
+    #     odom_msg.pose.pose.orientation = Quaternion(
+    #         x=quat[0], y=quat[1], z=quat[2], w=quat[3]
+    #     )
+
+    #     self.odom_pub.publish(odom_msg)
+    #     self.get_logger().info(
+    #         f"Published Odom: x={local_x:.12f}, y={local_y:.12f}, yaw={yaw_deg:.2f}°"
+    #     )
 
     def publish_transform(self, tf_broadcaster, x, y, z, child_frame):
         """Publishes a transform via tf_broadcaster"""
